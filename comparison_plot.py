--- conflicted
+++ resolved
@@ -13,12 +13,9 @@
 
 with open('params_model.yaml') as file:
     p_preds = yaml.safe_load(file)
-<<<<<<< HEAD
-=======
 
 with open('data_generation_params.yaml') as file:
     p_labels = yaml.safe_load(file)
->>>>>>> fc74eb02
 
 date = datetime.today().strftime('%Y%m%d')
 
@@ -26,11 +23,7 @@
 # path = '/users/lsantia9/Documents/base script 160321/influencia_data.mat'
 # data_labels = sio.loadmat(path)
 
-<<<<<<< HEAD
-data_labels = np.load(f"{p_labels['raw_data_path'] + p_labels['data_filename']}", allow_pickle=True)
-=======
 data_labels = np.load(p_labels["data_filename"], allow_pickle=True)
->>>>>>> fc74eb02
 
 # Extract variables and remove singleton dimensions
 omega = np.squeeze(data_labels['freqs'])        # Shape: (num_freqs,)
@@ -47,10 +40,7 @@
 wd = wd.reshape(len(r), len(z), len(omega))
 
 f_label_index = len(omega) - int(p_preds['TRAIN_PERC']*len(omega)) + f_index
-<<<<<<< HEAD
-=======
 print('label index is', f_label_index)
->>>>>>> fc74eb02
 f_label = omega[f_label_index]
 wd = wd[:,:,f_label_index]
 
@@ -68,11 +58,7 @@
 l_imag = r'Im($u_z$)'
 
 # -------------- Get Preds -------------------
-<<<<<<< HEAD
-data_preds = np.load(f"{p_preds['DATAFILE']}", allow_pickle=True)
-=======
 data_preds = np.load(p_preds["TEST_PREDS_DATA_FILE"], allow_pickle=True)
->>>>>>> fc74eb02
 
 u, xt, g_u_real, g_u_imag, mu_u, sd_u, mu_xt, sd_xt = data_preds["u"], data_preds["xt"], data_preds["real"], data_preds["imag"], data_preds['mu_u'], data_preds['sd_u'], data_preds['mu_xt'], data_preds['sd_xt']
 
