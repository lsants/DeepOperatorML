--- conflicted
+++ resolved
@@ -1,277 +1,272 @@
-import torch
-import time
-import numpy as np
-from tqdm.auto import tqdm
-from modules import dir_functions
-from modules import preprocessing as ppr
-from modules.deeponet import DeepONet
-from modules.compose_transformations import Compose
-from modules.greenfunc_dataset import GreenFuncDataset
-from modules.training import TrainModel
-from modules.train_evaluator import TrainEvaluator
-from modules.saving import Saver
-from modules.plotting import plot_training
-
-# --------------------------- Load params file ------------------------
-p = dir_functions.load_params('params_model.yaml')
-path_to_data = p['DATAFILE']
-print(f"Training data from: {path_to_data}")
-
-# -------------------- Defining training parameters and output paths ---------------
-torch.manual_seed(p['SEED'])
-precision = eval(p['PRECISION'])
-device = p['DEVICE']
-error_type = p['ERROR_NORM']
-model_name = p['MODELNAME']
-model_folder = p['MODEL_FOLDER']
-data_out_folder = p['OUTPUT_LOG_FOLDER']
-fig_folder = p['IMAGES_FOLDER']
-
-# ---------------------------- Load dataset ----------------------
-to_tensor_transform = ppr.ToTensor(dtype=precision, device=device)
-
-transformations = Compose([
-    to_tensor_transform
-])
-
-data = np.load(path_to_data)
-dataset = GreenFuncDataset(data, transformations)
-xt = dataset.get_trunk()
-
-train_dataset, val_dataset, test_dataset = torch.utils.data.random_split(dataset, [p['TRAIN_PERC'], p['VAL_PERC'], p['TEST_PERC']])
-
-train_dataloader = torch.utils.data.DataLoader(
-    train_dataset, batch_size=min(p['BATCH_SIZE'], len(train_dataset)), shuffle=True
-)
-val_dataloader = torch.utils.data.DataLoader(
-    val_dataset, batch_size=min(p['BATCH_SIZE'], len(val_dataset)), shuffle=False
-)
-
-dataset_indices = {'train': train_dataset.indices,
-                   'val': val_dataset.indices,
-                   'test': test_dataset.indices}
-
-# ------------------------------ Setup data normalization functions ------------------------
-norm_params = ppr.get_minmax_norm_params(train_dataloader)
-trunk_norm_params = dataset.get_trunk_normalization_params()
-
-xb_min, xb_max = norm_params['xb']['min'], norm_params['xb']['max']
-xt_min, xt_max = trunk_norm_params['min'], trunk_norm_params['max']
-g_u_real_min, g_u_real_max = norm_params['g_u_real']['min'], norm_params['g_u_real']['max']
-g_u_imag_min, g_u_imag_max = norm_params['g_u_imag']['min'], norm_params['g_u_imag']['max']
-
-norm_params['xt'] = trunk_norm_params
-
-normalize_branch = ppr.Normalize(xb_min, xb_max)
-normalize_trunk = ppr.Normalize(xt_min, xt_max)
-normalize_g_u_real = ppr.Normalize(g_u_real_min, g_u_real_max)
-normalize_g_u_imag = ppr.Normalize(g_u_imag_min, g_u_imag_max)
-denormalize_g_u_real = ppr.Denormalize(g_u_real_min, g_u_real_max)
-denormalize_g_u_imag = ppr.Denormalize(g_u_imag_min, g_u_imag_max)
-
-# ------------------------------------ Initialize model -----------------------------
-expansion_dim = p['EXPANSION_FEATURES_NUMBER']
-u_dim = p["BRANCH_INPUT_SIZE"]
-x_dim = p["TRUNK_INPUT_SIZE"]
-n_branches = p['N_BRANCHES']
-hidden_B = p['BRANCH_HIDDEN_LAYERS']
-hidden_T = p['TRUNK_HIDDEN_LAYERS']
-G_dim = p["BASIS_FUNCTIONS"]
-if p['TRUNK_FEATURE_EXPANSION']:
-    x_dim += 4 * expansion_dim
-
-layers_B = [u_dim] + hidden_B + [G_dim * n_branches]
-layers_T = [x_dim] + hidden_T + [G_dim]
-
-branch_config = {
-    'architecture': p['BRANCH_ARCHITECTURE'],
-    'layers': layers_B,
-}
-
-trunk_config = {
-    'architecture': p['TRUNK_ARCHITECTURE'],
-    'layers': layers_T,
-}
-
-if p['BRANCH_ARCHITECTURE'].lower() == 'mlp' or p['BRANCH_ARCHITECTURE'].lower() == 'resnet':
-    try:
-        if p['BRANCH_MLP_ACTIVATION'].lower() == 'relu':
-            branch_activation = torch.nn.ReLU()
-        elif p['BRANCH_MLP_ACTIVATION'].lower() == 'tanh':
-            branch_activation = torch.tanh
-        else:
-            raise ValueError
-    except ValueError:
-        print('Invalid activation function for branch net.')
-    branch_config['activation'] = branch_activation
-else:
-    branch_config['degree'] = p['BRANCH_KAN_DEGREE']
-
-if p['TRUNK_ARCHITECTURE'].lower() == 'kan':
-    trunk_config['degree'] = p['TRUNK_KAN_DEGREE']
-else:
-    try:
-        if p['TRUNK_MLP_ACTIVATION'].lower() == 'relu':
-            trunk_activation = torch.nn.ReLU()
-        elif p['TRUNK_MLP_ACTIVATION'].lower() == 'tanh':
-            trunk_activation = torch.tanh
-        else:
-            raise ValueError
-    except ValueError:
-        print('Invalid activation function for trunk net.')
-    trunk_config['activation'] = trunk_activation
-
-model = DeepONet(branch_config=branch_config,
-                        trunk_config=trunk_config).to(device, precision)
-
-optimizer = torch.optim.Adam(list(model.parameters()), lr=p["LEARNING_RATE"], weight_decay=p['L2_REGULARIZATION'])
-scheduler = torch.optim.lr_scheduler.StepLR(optimizer, step_size=p['SCHEDULER_STEP_SIZE'], gamma=p['SCHEDULER_GAMMA'])
-
-# ---------------------------------- Initializing classes for training  -------------------
-trainer = TrainModel(model, optimizer, scheduler)
-evaluator = TrainEvaluator(error_type)
-saver = Saver(model_name, model_folder, data_out_folder, fig_folder)
-best_model = None
-
-epochs = p['N_EPOCHS']
-niter_per_train_epoch = len(train_dataloader)
-niter_per_val_epoch = len(val_dataloader)
-best_avg_error_real = float('inf')
-
-# ----------------------------------------- Train loop ---------------------------------
-start_time = time.time()
-
-for epoch in tqdm(range(epochs), colour='GREEN'):
-    epoch_train_loss = 0
-    epoch_train_error_real = 0
-    epoch_train_error_imag = 0
-
-    epoch_val_loss = 0
-    epoch_val_error_real = 0
-    epoch_val_error_imag = 0
-
-    for batch in train_dataloader:
-        model.train()
-        batch['xt'] = xt
-        if p['INPUT_NORMALIZATION']:
-            batch = {key: (normalize_branch(value) if key == 'xb' \
-                            else normalize_trunk(value) if key == 'xt'\
-                            else value)
-                    for key, value in batch.items()}
-        if p['OUTPUT_NORMALIZATION']:
-            batch = {key: (normalize_g_u_real(value) if key == 'g_u_real' \
-                            else normalize_g_u_imag(value) if key == 'g_u_imag'\
-                            else value)
-                    for key, value in batch.items()}
-        if p['TRUNK_FEATURE_EXPANSION']:
-            batch = {key: (ppr.trunk_feature_expansion(value, expansion_dim) if key == 'xt' else value)
-                        for key, value in batch.items()}
-        batch_train_outputs = trainer(batch)
-        epoch_train_loss += batch_train_outputs['loss']
-        if p['OUTPUT_NORMALIZATION']:
-            batch_pred_real = denormalize_g_u_real(batch_train_outputs['pred_real'])
-            batch_g_u_real = denormalize_g_u_real(batch['g_u_real'])
-            batch_pred_imag = denormalize_g_u_imag(batch_train_outputs['pred_imag'])
-            batch_g_u_imag = denormalize_g_u_imag(batch['g_u_imag'])
-        batch_train_error_real = evaluator.compute_batch_error(batch_pred_real,
-                                                                batch_g_u_real)
-        batch_train_error_imag = evaluator.compute_batch_error(batch_pred_imag,
-                                                                batch_g_u_imag)
-        epoch_train_error_real += batch_train_error_real
-        epoch_train_error_imag += batch_train_error_imag
-
-    if p['LR_SCHEDULING']:
-        scheduler.step()
-    if p['CHANGE_OPTIMIZER']:
-        if epoch == p['CHANGE_AT_EPOCH']:
-            trainer.change_optimizer(torch.optim.LBFGS(list(model.parameters()), lr=scheduler.get_last_lr()[-1]))
-            p['LR_SCHEDULING'] = False
-
-    epoch_learning_rate = scheduler.get_last_lr()[-1]
-    avg_epoch_train_loss = epoch_train_loss / niter_per_train_epoch
-    avg_epoch_train_error_real = epoch_train_error_real / niter_per_train_epoch
-    avg_epoch_train_error_imag = epoch_train_error_imag / niter_per_train_epoch
-
-    evaluator.store_epoch_train_loss(avg_epoch_train_loss)
-    evaluator.store_epoch_train_real_error(avg_epoch_train_error_real)
-    evaluator.store_epoch_train_imag_error(avg_epoch_train_error_imag)
-    evaluator.store_epoch_learning_rate(epoch_learning_rate)
-
-    for batch in val_dataloader:
-        batch['xt'] = xt
-        if p['INPUT_NORMALIZATION']:
-            batch = {key: (normalize_branch(value) if key == 'xb' \
-                            else normalize_trunk(value) if key == 'xt'\
-                            else value)
-                    for key, value in batch.items()}
-        if p['OUTPUT_NORMALIZATION']:
-            batch = {key: (normalize_g_u_real(value) if key == 'g_u_real' \
-                            else normalize_g_u_imag(value) if key == 'g_u_imag'\
-                            else value)
-                    for key, value in batch.items()}
-        if p['TRUNK_FEATURE_EXPANSION']:
-            batch = {key: (ppr.trunk_feature_expansion(value, expansion_dim) if key == 'xt' else value)
-                        for key, value in batch.items()}
-        batch_val_outputs = trainer(batch, val=True)
-        epoch_val_loss += batch_val_outputs['loss']
-        if p['OUTPUT_NORMALIZATION']:
-            batch_pred_real = denormalize_g_u_real(batch_val_outputs['pred_real'])
-            batch_g_u_real = denormalize_g_u_real(batch['g_u_real'])
-            batch_pred_imag = denormalize_g_u_imag(batch_val_outputs['pred_imag'])
-            batch_g_u_imag = denormalize_g_u_imag(batch['g_u_imag'])
-        batch_val_error_real = evaluator.compute_batch_error(batch_pred_real,
-                                                             batch_g_u_real)
-        batch_val_error_imag = evaluator.compute_batch_error(batch_pred_imag,
-                                                             batch_g_u_imag)
-        epoch_val_error_real += batch_val_error_real
-        epoch_val_error_imag += batch_val_error_imag
-
-<<<<<<< HEAD
-        if epoch % 500 == 0:
-            print(f"Loss for epoch {epoch}: {epoch_val_loss:.3E}")
-=======
-    if epoch % 1000 == 0:
-        print(f"Loss for epoch {epoch}: {epoch_val_loss:.3E}")
->>>>>>> 665f6c9b
-
-    avg_epoch_val_loss = epoch_val_loss / niter_per_val_epoch
-    avg_epoch_val_error_real = epoch_val_error_real / niter_per_val_epoch
-    avg_epoch_val_error_imag = epoch_val_error_imag / niter_per_val_epoch
-
-    evaluator.store_epoch_val_loss(avg_epoch_val_loss)
-    evaluator.store_epoch_val_real_error(avg_epoch_val_error_real)
-    evaluator.store_epoch_val_imag_error(avg_epoch_val_error_imag)
-
-    if avg_epoch_val_error_real < best_avg_error_real:
-        best_avg_error_real = avg_epoch_val_error_real
-        best_model = model.state_dict()
-
-end_time = time.time()
-
-loss_history = evaluator.get_loss_history()
-error_history = evaluator.get_error_history()
-lr_history = evaluator.get_lr_history()
-
-history = {'loss' : loss_history,
-           'error' : error_history,
-           'learning_rate': lr_history,
-           'branch_architecture' : (p['BRANCH_ARCHITECTURE'], layers_B),
-           'trunk_architecture' : (p['TRUNK_ARCHITECTURE'], layers_T)
-           }
-
-training_time = {'time': end_time - start_time}
-print(f"Training concluded in: {end_time - start_time} s")
-
-# ------------------------------------ Plot --------------------------------
-epochs_plot = [i for i in range(epochs)]
-fig = plot_training(epochs_plot, history)
-
-# --------------------------- Save output -------------------------------
-saver(model_state_dict=best_model,
-      split_indices=dataset_indices,
-      norm_params=norm_params,
-      history=history,
-      figure=fig,
-      time=training_time,
-      figure_suffix="history",
-      time_prefix ="training")
+import torch
+import time
+import numpy as np
+from tqdm.auto import tqdm
+from modules import dir_functions
+from modules import preprocessing as ppr
+from modules.deeponet import DeepONet
+from modules.compose_transformations import Compose
+from modules.greenfunc_dataset import GreenFuncDataset
+from modules.training import TrainModel
+from modules.train_evaluator import TrainEvaluator
+from modules.saving import Saver
+from modules.plotting import plot_training
+
+# --------------------------- Load params file ------------------------
+p = dir_functions.load_params('params_model.yaml')
+path_to_data = p['DATAFILE']
+print(f"Training data from: {path_to_data}")
+
+# -------------------- Defining training parameters and output paths ---------------
+torch.manual_seed(p['SEED'])
+precision = eval(p['PRECISION'])
+device = p['DEVICE']
+error_type = p['ERROR_NORM']
+model_name = p['MODELNAME']
+model_folder = p['MODEL_FOLDER']
+data_out_folder = p['OUTPUT_LOG_FOLDER']
+fig_folder = p['IMAGES_FOLDER']
+
+# ---------------------------- Load dataset ----------------------
+to_tensor_transform = ppr.ToTensor(dtype=precision, device=device)
+
+transformations = Compose([
+    to_tensor_transform
+])
+
+data = np.load(path_to_data)
+dataset = GreenFuncDataset(data, transformations)
+xt = dataset.get_trunk()
+
+train_dataset, val_dataset, test_dataset = torch.utils.data.random_split(dataset, [p['TRAIN_PERC'], p['VAL_PERC'], p['TEST_PERC']])
+
+train_dataloader = torch.utils.data.DataLoader(
+    train_dataset, batch_size=min(p['BATCH_SIZE'], len(train_dataset)), shuffle=True
+)
+val_dataloader = torch.utils.data.DataLoader(
+    val_dataset, batch_size=min(p['BATCH_SIZE'], len(val_dataset)), shuffle=False
+)
+
+dataset_indices = {'train': train_dataset.indices,
+                   'val': val_dataset.indices,
+                   'test': test_dataset.indices}
+
+# ------------------------------ Setup data normalization functions ------------------------
+norm_params = ppr.get_minmax_norm_params(train_dataloader)
+trunk_norm_params = dataset.get_trunk_normalization_params()
+
+xb_min, xb_max = norm_params['xb']['min'], norm_params['xb']['max']
+xt_min, xt_max = trunk_norm_params['min'], trunk_norm_params['max']
+g_u_real_min, g_u_real_max = norm_params['g_u_real']['min'], norm_params['g_u_real']['max']
+g_u_imag_min, g_u_imag_max = norm_params['g_u_imag']['min'], norm_params['g_u_imag']['max']
+
+norm_params['xt'] = trunk_norm_params
+
+normalize_branch = ppr.Normalize(xb_min, xb_max)
+normalize_trunk = ppr.Normalize(xt_min, xt_max)
+normalize_g_u_real = ppr.Normalize(g_u_real_min, g_u_real_max)
+normalize_g_u_imag = ppr.Normalize(g_u_imag_min, g_u_imag_max)
+denormalize_g_u_real = ppr.Denormalize(g_u_real_min, g_u_real_max)
+denormalize_g_u_imag = ppr.Denormalize(g_u_imag_min, g_u_imag_max)
+
+# ------------------------------------ Initialize model -----------------------------
+expansion_dim = p['EXPANSION_FEATURES_NUMBER']
+u_dim = p["BRANCH_INPUT_SIZE"]
+x_dim = p["TRUNK_INPUT_SIZE"]
+n_branches = p['N_BRANCHES']
+hidden_B = p['BRANCH_HIDDEN_LAYERS']
+hidden_T = p['TRUNK_HIDDEN_LAYERS']
+G_dim = p["BASIS_FUNCTIONS"]
+if p['TRUNK_FEATURE_EXPANSION']:
+    x_dim += 4 * expansion_dim
+
+layers_B = [u_dim] + hidden_B + [G_dim * n_branches]
+layers_T = [x_dim] + hidden_T + [G_dim]
+
+branch_config = {
+    'architecture': p['BRANCH_ARCHITECTURE'],
+    'layers': layers_B,
+}
+
+trunk_config = {
+    'architecture': p['TRUNK_ARCHITECTURE'],
+    'layers': layers_T,
+}
+
+if p['BRANCH_ARCHITECTURE'].lower() == 'mlp' or p['BRANCH_ARCHITECTURE'].lower() == 'resnet':
+    try:
+        if p['BRANCH_MLP_ACTIVATION'].lower() == 'relu':
+            branch_activation = torch.nn.ReLU()
+        elif p['BRANCH_MLP_ACTIVATION'].lower() == 'tanh':
+            branch_activation = torch.tanh
+        else:
+            raise ValueError
+    except ValueError:
+        print('Invalid activation function for branch net.')
+    branch_config['activation'] = branch_activation
+else:
+    branch_config['degree'] = p['BRANCH_KAN_DEGREE']
+
+if p['TRUNK_ARCHITECTURE'].lower() == 'kan':
+    trunk_config['degree'] = p['TRUNK_KAN_DEGREE']
+else:
+    try:
+        if p['TRUNK_MLP_ACTIVATION'].lower() == 'relu':
+            trunk_activation = torch.nn.ReLU()
+        elif p['TRUNK_MLP_ACTIVATION'].lower() == 'tanh':
+            trunk_activation = torch.tanh
+        else:
+            raise ValueError
+    except ValueError:
+        print('Invalid activation function for trunk net.')
+    trunk_config['activation'] = trunk_activation
+
+model = DeepONet(branch_config=branch_config,
+                        trunk_config=trunk_config).to(device, precision)
+
+optimizer = torch.optim.Adam(list(model.parameters()), lr=p["LEARNING_RATE"], weight_decay=p['L2_REGULARIZATION'])
+scheduler = torch.optim.lr_scheduler.StepLR(optimizer, step_size=p['SCHEDULER_STEP_SIZE'], gamma=p['SCHEDULER_GAMMA'])
+
+# ---------------------------------- Initializing classes for training  -------------------
+trainer = TrainModel(model, optimizer, scheduler)
+evaluator = TrainEvaluator(error_type)
+saver = Saver(model_name, model_folder, data_out_folder, fig_folder)
+best_model = None
+
+epochs = p['N_EPOCHS']
+niter_per_train_epoch = len(train_dataloader)
+niter_per_val_epoch = len(val_dataloader)
+best_avg_error_real = float('inf')
+
+# ----------------------------------------- Train loop ---------------------------------
+start_time = time.time()
+
+for epoch in tqdm(range(epochs), colour='GREEN'):
+    epoch_train_loss = 0
+    epoch_train_error_real = 0
+    epoch_train_error_imag = 0
+
+    epoch_val_loss = 0
+    epoch_val_error_real = 0
+    epoch_val_error_imag = 0
+
+    for batch in train_dataloader:
+        model.train()
+        batch['xt'] = xt
+        if p['INPUT_NORMALIZATION']:
+            batch = {key: (normalize_branch(value) if key == 'xb' \
+                            else normalize_trunk(value) if key == 'xt'\
+                            else value)
+                    for key, value in batch.items()}
+        if p['OUTPUT_NORMALIZATION']:
+            batch = {key: (normalize_g_u_real(value) if key == 'g_u_real' \
+                            else normalize_g_u_imag(value) if key == 'g_u_imag'\
+                            else value)
+                    for key, value in batch.items()}
+        if p['TRUNK_FEATURE_EXPANSION']:
+            batch = {key: (ppr.trunk_feature_expansion(value, expansion_dim) if key == 'xt' else value)
+                        for key, value in batch.items()}
+        batch_train_outputs = trainer(batch)
+        epoch_train_loss += batch_train_outputs['loss']
+        if p['OUTPUT_NORMALIZATION']:
+            batch_pred_real = denormalize_g_u_real(batch_train_outputs['pred_real'])
+            batch_g_u_real = denormalize_g_u_real(batch['g_u_real'])
+            batch_pred_imag = denormalize_g_u_imag(batch_train_outputs['pred_imag'])
+            batch_g_u_imag = denormalize_g_u_imag(batch['g_u_imag'])
+        batch_train_error_real = evaluator.compute_batch_error(batch_pred_real,
+                                                                batch_g_u_real)
+        batch_train_error_imag = evaluator.compute_batch_error(batch_pred_imag,
+                                                                batch_g_u_imag)
+        epoch_train_error_real += batch_train_error_real
+        epoch_train_error_imag += batch_train_error_imag
+
+    if p['LR_SCHEDULING']:
+        scheduler.step()
+    if p['CHANGE_OPTIMIZER']:
+        if epoch == p['CHANGE_AT_EPOCH']:
+            trainer.change_optimizer(torch.optim.LBFGS(list(model.parameters()), lr=scheduler.get_last_lr()[-1]))
+            p['LR_SCHEDULING'] = False
+
+    epoch_learning_rate = scheduler.get_last_lr()[-1]
+    avg_epoch_train_loss = epoch_train_loss / niter_per_train_epoch
+    avg_epoch_train_error_real = epoch_train_error_real / niter_per_train_epoch
+    avg_epoch_train_error_imag = epoch_train_error_imag / niter_per_train_epoch
+
+    evaluator.store_epoch_train_loss(avg_epoch_train_loss)
+    evaluator.store_epoch_train_real_error(avg_epoch_train_error_real)
+    evaluator.store_epoch_train_imag_error(avg_epoch_train_error_imag)
+    evaluator.store_epoch_learning_rate(epoch_learning_rate)
+
+    for batch in val_dataloader:
+        batch['xt'] = xt
+        if p['INPUT_NORMALIZATION']:
+            batch = {key: (normalize_branch(value) if key == 'xb' \
+                            else normalize_trunk(value) if key == 'xt'\
+                            else value)
+                    for key, value in batch.items()}
+        if p['OUTPUT_NORMALIZATION']:
+            batch = {key: (normalize_g_u_real(value) if key == 'g_u_real' \
+                            else normalize_g_u_imag(value) if key == 'g_u_imag'\
+                            else value)
+                    for key, value in batch.items()}
+        if p['TRUNK_FEATURE_EXPANSION']:
+            batch = {key: (ppr.trunk_feature_expansion(value, expansion_dim) if key == 'xt' else value)
+                        for key, value in batch.items()}
+        batch_val_outputs = trainer(batch, val=True)
+        epoch_val_loss += batch_val_outputs['loss']
+        if p['OUTPUT_NORMALIZATION']:
+            batch_pred_real = denormalize_g_u_real(batch_val_outputs['pred_real'])
+            batch_g_u_real = denormalize_g_u_real(batch['g_u_real'])
+            batch_pred_imag = denormalize_g_u_imag(batch_val_outputs['pred_imag'])
+            batch_g_u_imag = denormalize_g_u_imag(batch['g_u_imag'])
+        batch_val_error_real = evaluator.compute_batch_error(batch_pred_real,
+                                                             batch_g_u_real)
+        batch_val_error_imag = evaluator.compute_batch_error(batch_pred_imag,
+                                                             batch_g_u_imag)
+        epoch_val_error_real += batch_val_error_real
+        epoch_val_error_imag += batch_val_error_imag
+
+    if epoch % 1000 == 0:
+        print(f"Loss for epoch {epoch}: {epoch_val_loss:.3E}")
+
+    avg_epoch_val_loss = epoch_val_loss / niter_per_val_epoch
+    avg_epoch_val_error_real = epoch_val_error_real / niter_per_val_epoch
+    avg_epoch_val_error_imag = epoch_val_error_imag / niter_per_val_epoch
+
+    evaluator.store_epoch_val_loss(avg_epoch_val_loss)
+    evaluator.store_epoch_val_real_error(avg_epoch_val_error_real)
+    evaluator.store_epoch_val_imag_error(avg_epoch_val_error_imag)
+
+    if avg_epoch_val_error_real < best_avg_error_real:
+        best_avg_error_real = avg_epoch_val_error_real
+        best_model = model.state_dict()
+
+end_time = time.time()
+
+loss_history = evaluator.get_loss_history()
+error_history = evaluator.get_error_history()
+lr_history = evaluator.get_lr_history()
+
+history = {'loss' : loss_history,
+           'error' : error_history,
+           'learning_rate': lr_history,
+           'branch_architecture' : (p['BRANCH_ARCHITECTURE'], layers_B),
+           'trunk_architecture' : (p['TRUNK_ARCHITECTURE'], layers_T)
+           }
+
+training_time = {'time': end_time - start_time}
+print(f"Training concluded in: {end_time - start_time} s")
+
+# ------------------------------------ Plot --------------------------------
+epochs_plot = [i for i in range(epochs)]
+fig = plot_training(epochs_plot, history)
+
+# --------------------------- Save output -------------------------------
+saver(model_state_dict=best_model,
+      split_indices=dataset_indices,
+      norm_params=norm_params,
+      history=history,
+      figure=fig,
+      time=training_time,
+      figure_suffix="history",
+      time_prefix ="training")