--- conflicted
+++ resolved
@@ -1,20 +1,4 @@
-<<<<<<< HEAD
 SAVED_DATA_PATH: ./data/raw/data_damped.npz
-
-seed: 42
-
-n_r: 30                 # Mesh points for r coordinate
-n_z: 30                 # Mesh points for z coordinate
-r_min: 1e-2              # Max. r coordinate sampled
-z_min: 1e-2              # Max. z coordinate sampled
-r_max: 100               # Max. r coordinate sampled
-z_max: 100               # Max. z coordinate sampled
-
-n_freq : 30              # Number of frequency samples
-freq_min: 0             # Min. sampled frequency
-freq_max: 100           # Max. sampled frequency
-=======
-data_filename: ./data/raw/data_damped.npz
 
 seed: 42
 
@@ -28,7 +12,6 @@
 n_freq : 1              # Number of frequency samples
 freq_min: 1             # Min. sampled frequency
 freq_max: 1.0           # Max. sampled frequency
->>>>>>> cdaa0088
 
 E: 360E+06              # Young Modulus
 poisson: 2.42277267E-01 # Poisson's ratio
@@ -61,8 +44,4 @@
 
 z_source: 0             # Position of source load in z axis
 l_source: 0             # Dimension of source load in z axis
-<<<<<<< HEAD
-r_source: 3             # Dimension of source load in r axis
-=======
-r_source: 12.5             # Dimension of source load in r axis
->>>>>>> cdaa0088
+r_source: 12.5             # Dimension of source load in r axis