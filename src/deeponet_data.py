import os
import sys
import numpy as np
from sklearn.model_selection import train_test_split
script_dir = os.path.dirname(os.path.abspath(__file__))
project_dir = os.path.dirname(script_dir)
sys.path.insert(0, project_dir)
path_to_data = os.path.join(project_dir, 'data')

np.random.seed(42)

def G(a, b, y):
    c = (a/b).reshape(-1,1) # (n, 1) -> broadcasting row wise
    return c*np.sin(b*y.T)

<<<<<<< HEAD
=======
def split_data(arr):
    train_spilt = 0.7
    size = len(arr)
    sample = int(train_spilt*size)
    train_data, test_data = arr[:sample, :], arr[sample:, :]
    return train_data, test_data

>>>>>>> 5afc63a3
# ----------- Set size of dataset and operator domain -----------
n, m, = 500, 800 # Number of input functions and sensors (must be fixed)
q = 600 # Output locations (can be random)
start = 0
end = 100
# ------- Branch input ------
x = np.linspace(start, end, m) # sensors (dont necessarily have to be on a lattice - can be random - linspace is not required)
a , b = np.random.rand(n).reshape(n, 1), np.random.rand(n).reshape(n, 1) 
u = np.array([a[i] * np.cos(b[i]*x) for i in range(n)]) # function is u_n = a_n * cos(b_n*x)

# ------- Trunk input -------
y = end *np.random.rand(q).reshape(q, 1)

# ------- Output -----------
G = G(a, b, y)

# _------ Split training and test set --------
<<<<<<< HEAD
test_size = 0.2
train_rows = int(n * (1 - test_size))
test_rows = n - train_rows           

train_cols = int(q * (1 - test_size))
test_cols = q - train_cols           

# Split G row-wise first (based on the number of rows calculated)
u_train, u_test = train_test_split(u, test_size=test_size, random_state=42)
y_train, y_test = train_test_split(y, test_size=test_size, random_state=42)
G_train_rows, G_test_rows = train_test_split(G, test_size=test_size, random_state=42)

G_train = G_train_rows[:, :train_cols] 
G_test = G_test_rows[:, :test_cols]  
=======
u_train, u_test = split_data(u)
y_train, y_test = split_data(y)
G_train, G_test = split_data(G_u_y)
>>>>>>> 5afc63a3

train_data = (u_train, y_train, G_train)
test_data = (u_test, y_test, G_test)

train_shapes = '\n'.join([str(i.shape) for i in train_data])
test_shapes = '\n'.join([str(i.shape) for i in test_data])

<<<<<<< HEAD
print(f"Train sizes (u, y, G): \n{train_shapes}, \nTest sizes (u, y, G): \n{test_shapes}")
=======
print(f"Train sizes: \n{train_shapes}, \nTest size: {test_shapes}")
>>>>>>> 5afc63a3

# --- Save dataset ---
if __name__ == '__main__':
    np.savez(os.path.join(path_to_data, 'antiderivative_train.npz'), X_branch=u_train, X_trunk=y_train, y=G_train)
    np.savez(os.path.join(path_to_data, 'antiderivative_test.npz'), X_branch=u_test, X_trunk=y_test, y=G_test)<|MERGE_RESOLUTION|>--- conflicted
+++ resolved
@@ -13,8 +13,6 @@
     c = (a/b).reshape(-1,1) # (n, 1) -> broadcasting row wise
     return c*np.sin(b*y.T)
 
-<<<<<<< HEAD
-=======
 def split_data(arr):
     train_spilt = 0.7
     size = len(arr)
@@ -22,7 +20,6 @@
     train_data, test_data = arr[:sample, :], arr[sample:, :]
     return train_data, test_data
 
->>>>>>> 5afc63a3
 # ----------- Set size of dataset and operator domain -----------
 n, m, = 500, 800 # Number of input functions and sensors (must be fixed)
 q = 600 # Output locations (can be random)
@@ -40,26 +37,9 @@
 G = G(a, b, y)
 
 # _------ Split training and test set --------
-<<<<<<< HEAD
-test_size = 0.2
-train_rows = int(n * (1 - test_size))
-test_rows = n - train_rows           
-
-train_cols = int(q * (1 - test_size))
-test_cols = q - train_cols           
-
-# Split G row-wise first (based on the number of rows calculated)
-u_train, u_test = train_test_split(u, test_size=test_size, random_state=42)
-y_train, y_test = train_test_split(y, test_size=test_size, random_state=42)
-G_train_rows, G_test_rows = train_test_split(G, test_size=test_size, random_state=42)
-
-G_train = G_train_rows[:, :train_cols] 
-G_test = G_test_rows[:, :test_cols]  
-=======
 u_train, u_test = split_data(u)
 y_train, y_test = split_data(y)
 G_train, G_test = split_data(G_u_y)
->>>>>>> 5afc63a3
 
 train_data = (u_train, y_train, G_train)
 test_data = (u_test, y_test, G_test)
@@ -67,11 +47,7 @@
 train_shapes = '\n'.join([str(i.shape) for i in train_data])
 test_shapes = '\n'.join([str(i.shape) for i in test_data])
 
-<<<<<<< HEAD
 print(f"Train sizes (u, y, G): \n{train_shapes}, \nTest sizes (u, y, G): \n{test_shapes}")
-=======
-print(f"Train sizes: \n{train_shapes}, \nTest size: {test_shapes}")
->>>>>>> 5afc63a3
 
 # --- Save dataset ---
 if __name__ == '__main__':
