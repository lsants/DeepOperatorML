import os
import yaml
import numpy as np
from tqdm.auto import tqdm
from data_generation.influence import influence
from modules.plotting import plot_labels

## ------------- Get parameters --------------
with open('data_generation_params.yaml') as file:
    p  =  yaml.safe_load(file)

<<<<<<< HEAD
filename = p['SAVED_DATA_PATH']
=======
filename = p['data_filename']
seed = p['seed']
np.random.seed(seed)
>>>>>>> 051bc09d

print(filename)

n = p['n_r']
m = p['n_z']
Es = eval(p['E'])
vs = p['poisson']
e1 = Es/(1+vs)/(1-2*vs)
c11 = e1*(1-vs)
c12 = e1*vs
c13 = e1*vs
c33 = e1*(1-vs)
c44 = e1*(1-2*vs)/2
damp = p['damp']
dens =  p['dens']
loadmag = p['load']
num_freqs = p['n_freq']
f_min, f_max = p['freq_min'], p['freq_max']
if isinstance(f_min, str) or isinstance(f_max, str):
    f_min, f_max = eval(f_min), eval(f_max)
freqs  =  f_min + np.random.rand(num_freqs, ) * (f_max - f_min)
r_max = p['r_max']
z_max = p['z_max']
z_source = p['z_source']
r_source = p['r_source']
l_source = p['l_source']
bvptype = p['bvptype']
loadtype = p['loadtype']
component = p['component']
r_min = eval(p['r_min'])*r_source
z_min = p['z_min']

# Defining mesh
r_field = np.linspace(r_min, r_max, n)
z_field = np.linspace(z_min, z_max, m)
wd = np.zeros((n,m, num_freqs), dtype=complex)

'''Normalization (we normalize the material constants, frequency, load radius and mesh
in order to compare results with Rajapakse & Wang (1993)):
'''
c11_normalized = c11/c44
c12_normalized = c12/c44
c13_normalized = c13/c44
c33_normalized = c33/c44
c44_normalized = c44/c44
dens_normalized = dens/dens
freqs_normalized = freqs*r_source*np.sqrt(dens/c44)
r_source_normalized = r_source/r_source
load_stress = loadmag/(np.pi*r_source**2)
r,z = r_field, z_field
r_normalized = r_field / r_source
z_normalized = r_field / r_source

## -------------- Calling function ----------------
for k in tqdm(range(len(freqs_normalized)), colour='Green'):
    for i in range(len(r_normalized)):
        for j in range(len(z_normalized)):
            wd[i, j, k] = load_stress*(r_source/c44)*influence(
                            c11_normalized, c12_normalized, c13_normalized, c33_normalized, c44_normalized,
                            dens_normalized, damp,
                            r_normalized[i], z_normalized[j],
                            z_source, r_source_normalized, l_source,
                            freqs_normalized[k],
                            bvptype, loadtype, component
                        )

try:
    directory = os.path.dirname(filename)
    os.makedirs(directory, exist_ok=True)
except FileExistsError as e:
    print('Rewriting previous data file...')

np.savez(filename, freqs=freqs, r_field=r_field, z_field=z_field, wd=wd)

## ----------- Plot ------------- EDIT PLOT UNITS
R, Z = r_normalized, z_normalized
f_index = 0
wd_transposed = wd.transpose(2,0,1)
wd_f = wd_transposed[f_index]
wd_plot = wd_f
fig = plot_labels(R,Z,wd_plot, freqs_normalized[f_index], r_source, full=True)
<|MERGE_RESOLUTION|>--- conflicted
+++ resolved
@@ -9,13 +9,9 @@
 with open('data_generation_params.yaml') as file:
     p  =  yaml.safe_load(file)
 
-<<<<<<< HEAD
 filename = p['SAVED_DATA_PATH']
-=======
-filename = p['data_filename']
 seed = p['seed']
 np.random.seed(seed)
->>>>>>> 051bc09d
 
 print(filename)
 
